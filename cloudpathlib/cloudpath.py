import abc
from collections import defaultdict
import collections.abc
from contextlib import contextmanager
import os
import smart_open
from pathlib import (  # type: ignore
    Path,
    PosixPath,
    PurePosixPath,
    WindowsPath,
    _make_selector,
    _posix_flavour,
    _PathParents,
)
import shutil
import sys
from typing import (
    overload,
    Any,
    Callable,
    Container,
    Iterable,
    IO,
    Dict,
    Generator,
    List,
    Optional,
    Sequence,
    Tuple,
    Type,
    TYPE_CHECKING,
    TypeVar,
    Union,
)
from urllib.parse import urlparse
from warnings import warn

if sys.version_info >= (3, 10):
    from typing import TypeGuard
else:
    from typing_extensions import TypeGuard
if sys.version_info >= (3, 11):
    from typing import Self
else:
    from typing_extensions import Self

from cloudpathlib.enums import FileCacheMode

from . import anypath

from .exceptions import (
    ClientMismatchError,
    CloudPathFileExistsError,
    CloudPathIsADirectoryError,
    CloudPathNotADirectoryError,
    CloudPathNotImplementedError,
    DirectoryNotEmptyError,
    IncompleteImplementationError,
    InvalidPrefixError,
    MissingDependenciesError,
    NoStatError,
    OverwriteDirtyFileError,
    OverwriteNewerCloudError,
    OverwriteNewerLocalError,
)


if TYPE_CHECKING:
    from .client import Client


class CloudImplementation:
    name: str
    dependencies_loaded: bool = True
    _client_class: Type["Client"]
    _path_class: Type["CloudPath"]

    def validate_completeness(self) -> None:
        expected = ["client_class", "path_class"]
        missing = [cls for cls in expected if getattr(self, f"_{cls}") is None]
        if missing:
            raise IncompleteImplementationError(
                f"Implementation is missing registered components: {missing}"
            )
        if not self.dependencies_loaded:
            raise MissingDependenciesError(
                f"Missing dependencies for {self._client_class.__name__}. You can install them "
                f"with 'pip install cloudpathlib[{self.name}]'."
            )

    @property
    def client_class(self) -> Type["Client"]:
        self.validate_completeness()
        return self._client_class

    @property
    def path_class(self) -> Type["CloudPath"]:
        self.validate_completeness()
        return self._path_class


implementation_registry: Dict[str, CloudImplementation] = defaultdict(CloudImplementation)


T = TypeVar("T")
CloudPathT = TypeVar("CloudPathT", bound="CloudPath")


def register_path_class(key: str) -> Callable[[Type[CloudPathT]], Type[CloudPathT]]:
    def decorator(cls: Type[CloudPathT]) -> Type[CloudPathT]:
        if not issubclass(cls, CloudPath):
            raise TypeError("Only subclasses of CloudPath can be registered.")
        implementation_registry[key]._path_class = cls
        cls._cloud_meta = implementation_registry[key]
        return cls

    return decorator


class CloudPathMeta(abc.ABCMeta):
    @overload
    def __call__(cls: Type[T], cloud_path: CloudPathT, *args: Any, **kwargs: Any) -> CloudPathT:
        ...

    @overload
    def __call__(
        cls: Type[T], cloud_path: Union[str, "CloudPath"], *args: Any, **kwargs: Any
    ) -> T:
        ...

    def __call__(
        cls: Type[T], cloud_path: Union[str, CloudPathT], *args: Any, **kwargs: Any
    ) -> Union[T, "CloudPath", CloudPathT]:
        # cls is a class that is the instance of this metaclass, e.g., CloudPath
        if not issubclass(cls, CloudPath):
            raise TypeError(
                f"Only subclasses of {CloudPath.__name__} can be instantiated from its meta class."
            )

        # Dispatch to subclass if base CloudPath
        if cls is CloudPath:
            for implementation in implementation_registry.values():
                path_class = implementation._path_class
                if path_class is not None and path_class.is_valid_cloudpath(
                    cloud_path, raise_on_error=False
                ):
                    # Instantiate path_class instance
                    new_obj = object.__new__(path_class)
                    path_class.__init__(new_obj, cloud_path, *args, **kwargs)  # type: ignore[type-var]
                    return new_obj
            valid_prefixes = [
                impl._path_class.cloud_prefix
                for impl in implementation_registry.values()
                if impl._path_class is not None
            ]
            raise InvalidPrefixError(
                f"Path {cloud_path} does not begin with a known prefix {valid_prefixes}."
            )

        new_obj = object.__new__(cls)
        cls.__init__(new_obj, cloud_path, *args, **kwargs)  # type: ignore[type-var]
        return new_obj

    def __init__(cls, name: str, bases: Tuple[type, ...], dic: Dict[str, Any]) -> None:
        # Copy docstring from pathlib.Path
        for attr in dir(cls):
            if (
                not attr.startswith("_")
                and hasattr(Path, attr)
                and getattr(getattr(Path, attr), "__doc__", None)
            ):
                docstring = getattr(Path, attr).__doc__ + " _(Docstring copied from pathlib.Path)_"
                getattr(cls, attr).__doc__ = docstring
                if isinstance(getattr(cls, attr), property):
                    # Properties have __doc__ duplicated under fget, and at least some parsers
                    # read it from there.
                    getattr(cls, attr).fget.__doc__ = docstring


# Abstract base class
class CloudPath(metaclass=CloudPathMeta):
    """Base class for cloud storage file URIs, in the style of the Python standard library's
    [`pathlib` module](https://docs.python.org/3/library/pathlib.html). Instances represent a path
    in cloud storage with filesystem path semantics, and convenient methods allow for basic
    operations like joining, reading, writing, iterating over contents, etc. `CloudPath` almost
    entirely mimics the [`pathlib.Path`](https://docs.python.org/3/library/pathlib.html#pathlib.Path)
    interface, so most familiar properties and methods should be available and behave in the
    expected way.

    Analogous to the way `pathlib.Path` works, instantiating `CloudPath` will instead create an
    instance of an appropriate subclass that implements a particular cloud storage service, such as
    [`S3Path`](../s3path). This dispatching behavior is based on the URI scheme part of a cloud
    storage URI (e.g., `"s3://"`).
    """

    _cloud_meta: CloudImplementation
    cloud_prefix: str

    def __init__(
        self,
        cloud_path: Union[str, Self],
        client: Optional["Client"] = None,
    ) -> None:
        # handle if local file gets opened. must be set at the top of the method in case any code
        # below raises an exception, this prevents __del__ from raising an AttributeError
        self._handle: Optional[IO] = None

        self.is_valid_cloudpath(cloud_path, raise_on_error=True)

        # versions of the raw string that provide useful methods
        self._str = str(cloud_path)
        self._url = urlparse(self._str)
        self._path = PurePosixPath(f"/{self._no_prefix}")

        # setup client
        if client is None:
            if isinstance(cloud_path, CloudPath):
                client = cloud_path.client
            else:
                client = self._cloud_meta.client_class.get_default_client()
        if not isinstance(client, self._cloud_meta.client_class):
            raise ClientMismatchError(
                f"Client of type [{client.__class__}] is not valid for cloud path of type "
                f"[{self.__class__}]; must be instance of [{self._cloud_meta.client_class}], or "
                f"None to use default client for this cloud path class."
            )
        self.client: Client = client

        # track if local has been written to, if so it may need to be uploaded
        self._dirty = False

    def __del__(self) -> None:
        # make sure that file handle to local path is closed
        if self._handle is not None:
            self._handle.close()

        # ensure file removed from cache when cloudpath object deleted
        if (
            hasattr(self, "client")
            and self.client.file_cache_mode == FileCacheMode.cloudpath_object
        ):
            self.clear_cache()

    def __getstate__(self) -> Dict[str, Any]:
        state = self.__dict__.copy()

        # don't pickle client
        del state["client"]

        return state

    def __setstate__(self, state: Dict[str, Any]) -> None:
        client = self._cloud_meta.client_class.get_default_client()
        state["client"] = client
        self.__dict__.update(state)

    @property
    def _no_prefix(self) -> str:
        return self._str[len(self.cloud_prefix) :]

    @property
    def _no_prefix_no_drive(self) -> str:
        return self._str[len(self.cloud_prefix) + len(self.drive) :]

    @overload
    @classmethod
    def is_valid_cloudpath(cls, path: "CloudPath", raise_on_error: bool = ...) -> TypeGuard[Self]:
        ...

    @overload
    @classmethod
    def is_valid_cloudpath(cls, path: str, raise_on_error: bool = ...) -> bool:
        ...

    @classmethod
    def is_valid_cloudpath(
        cls, path: Union[str, "CloudPath"], raise_on_error: bool = False
    ) -> Union[bool, TypeGuard[Self]]:
        valid = str(path).lower().startswith(cls.cloud_prefix.lower())

        if raise_on_error and not valid:
            raise InvalidPrefixError(
                f"'{path}' is not a valid path since it does not start with '{cls.cloud_prefix}'"
            )

        return valid

    def __repr__(self) -> str:
        return f"{self.__class__.__name__}('{self}')"

    def __str__(self) -> str:
        return self._str

    def __hash__(self) -> int:
        return hash((type(self).__name__, str(self)))

    def __eq__(self, other: Any) -> bool:
        return isinstance(other, type(self)) and str(self) == str(other)

    def __fspath__(self) -> str:
        if self.is_file():
            self._refresh_cache(force_overwrite_from_cloud=False)
        return str(self._local)

    def __lt__(self, other: Any) -> bool:
        if not isinstance(other, type(self)):
            return NotImplemented
        return self.parts < other.parts

    def __le__(self, other: Any) -> bool:
        if not isinstance(other, type(self)):
            return NotImplemented
        return self.parts <= other.parts

    def __gt__(self, other: Any) -> bool:
        if not isinstance(other, type(self)):
            return NotImplemented
        return self.parts > other.parts

    def __ge__(self, other: Any) -> bool:
        if not isinstance(other, type(self)):
            return NotImplemented
        return self.parts >= other.parts

    # ====================== NOT IMPLEMENTED ======================
    # as_posix - no cloud equivalent; not needed since we assume url separator
    # chmod - permission changing should be explicitly done per client with methods
    #           that make sense for the client permission options
    # cwd - no cloud equivalent
    # expanduser - no cloud equivalent
    # group - should be implemented with client-specific permissions
    # home - no cloud equivalent
    # is_block_device - no cloud equivalent
    # is_char_device - no cloud equivalent
    # is_fifo - no cloud equivalent
    # is_mount - no cloud equivalent
    # is_reserved - no cloud equivalent
    # is_socket - no cloud equivalent
    # is_symlink - no cloud equivalent
    # lchmod - no cloud equivalent
    # lstat - no cloud equivalent
    # owner - no cloud equivalent
    # root - drive already has the bucket and anchor/prefix has the scheme, so nothing to store here
    # symlink_to - no cloud equivalent

    # ====================== REQUIRED, NOT GENERIC ======================
    # Methods that must be implemented, but have no generic application
    @property
    @abc.abstractmethod
    def drive(self) -> str:
        """For example "bucket" on S3 or "container" on Azure; needs to be defined for each class"""
        pass

    @abc.abstractmethod
    def is_dir(self) -> bool:
        """Should be implemented without requiring a dir is downloaded"""
        pass

    @abc.abstractmethod
    def is_file(self) -> bool:
        """Should be implemented without requiring that the file is downloaded"""
        pass

    @abc.abstractmethod
    def mkdir(self, parents: bool = False, exist_ok: bool = False) -> None:
        """Should be implemented using the client API without requiring a dir is downloaded"""
        pass

    @abc.abstractmethod
    def touch(self, exist_ok: bool = True) -> None:
        """Should be implemented using the client API to create and update modified time"""
        pass

    # ====================== IMPLEMENTED FROM SCRATCH ======================
    # Methods with their own implementations that work generically
    def __rtruediv__(self, other: Any) -> None:
        raise ValueError(
            "Cannot change a cloud path's root since all paths are absolute; create a new path instead."
        )

    @property
    def anchor(self) -> str:
        return self.cloud_prefix

    def as_uri(self) -> str:
        return str(self)

    def exists(self) -> bool:
        return self.client._exists(self)

    @property
    def fspath(self) -> str:
        return self.__fspath__()

    def _glob_checks(self, pattern: str) -> None:
        if ".." in pattern:
            raise CloudPathNotImplementedError(
                "Relative paths with '..' not supported in glob patterns."
            )

        if pattern.startswith(self.cloud_prefix) or pattern.startswith("/"):
            raise CloudPathNotImplementedError("Non-relative patterns are unsupported")

        if self.drive == "":
            raise CloudPathNotImplementedError(
                ".glob is only supported within a bucket or container; you can use `.iterdir` to list buckets; for example, CloudPath('s3://').iterdir()"
            )

    def _glob(self, selector, recursive: bool) -> Generator[Self, None, None]:
        # build a tree structure for all files out of default dicts
        Tree: Callable = lambda: defaultdict(Tree)

        def _build_tree(trunk, branch, nodes, is_dir):
            """Utility to build a tree from nested defaultdicts with a generator
            of nodes (parts) of a path."""
            next_branch = next(nodes, None)

            if next_branch is None:
                trunk[branch] = Tree() if is_dir else None  # leaf node

            else:
                _build_tree(trunk[branch], next_branch, nodes, is_dir)

        file_tree = Tree()

        for f, is_dir in self.client._list_dir(self, recursive=recursive):
            parts = str(f.relative_to(self)).split("/")

            # skip self
            if len(parts) == 1 and parts[0] == ".":
                continue

            nodes = (p for p in parts)
            _build_tree(file_tree, next(nodes, None), nodes, is_dir)

        file_tree = dict(file_tree)  # freeze as normal dict before passing in

        root = _CloudPathSelectable(
            self.name,
            [],  # nothing above self will be returned, so initial parents is empty
            file_tree,
        )

        for p in selector.select_from(root):
            # select_from returns self.name/... so strip before joining
            yield (self / str(p)[len(self.name) + 1 :])

    def glob(self, pattern: str) -> Generator[Self, None, None]:
        self._glob_checks(pattern)

        pattern_parts = PurePosixPath(pattern).parts
        selector = _make_selector(tuple(pattern_parts), _posix_flavour)

        yield from self._glob(
            selector,
            "/" in pattern
            or "**"
            in pattern,  # recursive listing needed if explicit ** or any sub folder in pattern
        )

    def rglob(self, pattern: str) -> Generator[Self, None, None]:
        self._glob_checks(pattern)

        pattern_parts = PurePosixPath(pattern).parts
        selector = _make_selector(("**",) + tuple(pattern_parts), _posix_flavour)

        yield from self._glob(selector, True)

    def iterdir(self) -> Generator[Self, None, None]:
        for f, _ in self.client._list_dir(self, recursive=False):
            if f != self:  # iterdir does not include itself in pathlib
                yield f

    def open(
        self,
<<<<<<< HEAD
        mode: str = "r",
        buffering: int = -1,
        encoding: Optional[str] = None,
        errors: Optional[str] = None,
        newline: Optional[str] = None,
        force_overwrite_from_cloud: bool = False,  # extra kwarg not in pathlib
        force_overwrite_to_cloud: bool = False,  # extra kwarg not in pathlib
    ) -> IO[Any]:
        # if trying to call open on a directory that exists
        if self.exists() and not self.is_file():
            raise CloudPathIsADirectoryError(
                f"Cannot open directory, only files. Tried to open ({self})"
            )

        if mode == "x" and self.exists():
            raise CloudPathFileExistsError(f"Cannot open existing file ({self}) for creation.")

        # TODO: consider streaming from client rather than DLing entire file to cache
        self._refresh_cache(force_overwrite_from_cloud=force_overwrite_from_cloud)

        # create any directories that may be needed if the file is new
        if not self._local.exists():
            self._local.parent.mkdir(parents=True, exist_ok=True)
            original_mtime = 0.0
        else:
            original_mtime = self._local.stat().st_mtime

        buffer = self._local.open(
=======
            mode="r",
            buffering=-1,
            encoding=None,
            errors=None,
            newline=None,
            closefd=True,
            opener=None,
            ignore_ext=False,
            compression=None,
            api_kwargs: dict = None, # type: ignore
        ):
        """
            Open S3Path as a file-liked object.
            :return: a file-like object.
            See https://github.com/RaRe-Technologies/smart_open for more info.
            """
        kwargs = dict(
            uri=self.as_uri(),
>>>>>>> 608fd355
            mode=mode,
            buffering=buffering,
            encoding=encoding,
            errors=errors,
            newline=newline,
            closefd=closefd,
            opener=opener,
            transport_params={"client": self.client.client}
        )
        return smart_open.open(**kwargs)
    
    def read_text(
        self,
        encoding="utf-8",
        errors=None,
    ) -> str:
        with self.open(
            mode="r",
            encoding=encoding,
            errors=errors,

        ) as f:
            return f.read()

    def read_bytes(self, ) -> bytes:
        with self.open(mode="rb") as f:
            return f.read()

    def write_text(
        self,
        data: str,
        encoding="utf-8",
        errors=None,
        newline=None,

    ):
        with self.open(
            mode="w",
            encoding=encoding,
            errors=errors,
            newline=newline,
        ) as f:
            f.write(data)

    def write_bytes(self, data: bytes):
        with self.open(mode="wb") as f:
            f.write(data)

    def replace(self, target: Self) -> Self:
        if type(self) != type(target):
            raise TypeError(
                f"The target based to rename must be an instantiated class of type: {type(self)}"
            )

        if self.is_dir():
            raise CloudPathIsADirectoryError(
                f"Path {self} is a directory; rename/replace the files recursively."
            )

        if target == self:
            # Request is to replace/rename this with the same path - nothing to do
            return self

        if target.exists():
            target.unlink()

        self.client._move_file(self, target)
        return target

    def rename(self, target: Self) -> Self:
        # for cloud services replace == rename since we don't just rename,
        # we actually move files
        return self.replace(target)

    def rmdir(self) -> None:
        if self.is_file():
            raise CloudPathNotADirectoryError(
                f"Path {self} is a file; call unlink instead of rmdir."
            )
        try:
            next(self.iterdir())
            raise DirectoryNotEmptyError(
                f"Directory not empty: '{self}'. Use rmtree to delete recursively."
            )
        except StopIteration:
            pass
        self.client._remove(self)

    def samefile(self, other_path: Union[str, os.PathLike]) -> bool:
        # all cloud paths are absolute and the paths are used for hash
        return self == other_path

    def unlink(self, missing_ok: bool = True) -> None:
        # Note: missing_ok defaults to False in pathlib, but changing the default now would be a breaking change.
        if self.is_dir():
            raise CloudPathIsADirectoryError(
                f"Path {self} is a directory; call rmdir instead of unlink."
            )
        self.client._remove(self, missing_ok)

    # def write_bytes(self, data: bytes) -> int:
    #     """Open the file in bytes mode, write to it, and close the file.

    #     NOTE: vendored from pathlib since we override open
    #     https://github.com/python/cpython/blob/3.8/Lib/pathlib.py#L1235-L1242
    #     """
    #     # type-check for the buffer interface before truncating the file
    #     view = memoryview(data)
    #     with self.open(mode="wb") as f:
    #         return f.write(view)

    # def write_text(
    #     self,
    #     data: str,
    #     encoding: Optional[str] = None,
    #     errors: Optional[str] = None,
    # ) -> int:
    #     """Open the file in text mode, write to it, and close the file.

    #     NOTE: vendored from pathlib since we override open
    #     https://github.com/python/cpython/blob/3.8/Lib/pathlib.py#L1244-L1252
    #     """
    #     if not isinstance(data, str):
    #         raise TypeError("data must be str, not %s" % data.__class__.__name__)
    #     with self.open(mode="w", encoding=encoding, errors=errors) as f:
    #         return f.write(data)

    # def read_bytes(self) -> bytes:
    #     with self.open(mode="rb") as f:
    #         return f.read()

    # def read_text(self, encoding: Optional[str] = None, errors: Optional[str] = None) -> str:
    #     with self.open(mode="r", encoding=encoding, errors=errors) as f:
    #         return f.read()

    # ====================== DISPATCHED TO POSIXPATH FOR PURE PATHS ======================
    # Methods that are dispatched to exactly how pathlib.PurePosixPath would calculate it on
    # self._path for pure paths (does not matter if file exists);
    # see the next session for ones that require a real file to exist
    def _dispatch_to_path(self, func: str, *args, **kwargs) -> Any:
        """Some functions we can just dispatch to the pathlib version
        We want to do this explicitly so we don't have to support all
        of pathlib and subclasses can override individually if necessary.
        """
        path_version = self._path.__getattribute__(func)

        # Path functions should be called so the results are calculated
        if callable(path_version):
            path_version = path_version(*args, **kwargs)

        # Paths should always be resolved and then converted to the same client + class as this one
        if isinstance(path_version, PurePosixPath):
            # always resolve since cloud paths must be absolute
            path_version = _resolve(path_version)
            return self._new_cloudpath(path_version)

        # When sequence of PurePosixPath, we want to convert to sequence of CloudPaths
        if (
            isinstance(path_version, collections.abc.Sequence)
            and len(path_version) > 0
            and isinstance(path_version[0], PurePosixPath)
        ):
            sequence_class = (
                type(path_version) if not isinstance(path_version, _PathParents) else tuple
            )
            return sequence_class(  # type: ignore
                self._new_cloudpath(_resolve(p)) for p in path_version if _resolve(p) != p.root
            )

        # when pathlib returns something else, we probably just want that thing
        # cases this should include: str, empty sequence, sequence of str, ...
        else:
            return path_version

    def __truediv__(self, other: Union[str, PurePosixPath]) -> Self:
        if not isinstance(other, (str, PurePosixPath)):
            raise TypeError(f"Can only join path {repr(self)} with strings or posix paths.")

        return self._dispatch_to_path("__truediv__", other)

    def joinpath(self, *args: Union[str, os.PathLike]) -> Self:
        return self._dispatch_to_path("joinpath", *args)

    def absolute(self) -> Self:
        return self

    def is_absolute(self) -> bool:
        return True

    def resolve(self, strict: bool = False) -> Self:
        return self

    def relative_to(self, other: Self) -> PurePosixPath:
        # We don't dispatch regularly since this never returns a cloud path (since it is relative, and cloud paths are
        # absolute)
        if not isinstance(other, CloudPath):
            raise ValueError(f"{self} is a cloud path, but {other} is not")
        if self.cloud_prefix != other.cloud_prefix:
            raise ValueError(
                f"{self} is a {self.cloud_prefix} path, but {other} is a {other.cloud_prefix} path"
            )
        return self._path.relative_to(other._path)

    def is_relative_to(self, other: Self) -> bool:
        try:
            self.relative_to(other)
            return True
        except ValueError:
            return False

    @property
    def name(self) -> str:
        return self._dispatch_to_path("name")

    def match(self, path_pattern: str) -> bool:
        # strip scheme from start of pattern before testing
        if path_pattern.startswith(self.anchor + self.drive + "/"):
            path_pattern = path_pattern[len(self.anchor + self.drive + "/") :]

        return self._dispatch_to_path("match", path_pattern)

    @property
    def parent(self) -> Self:
        return self._dispatch_to_path("parent")

    @property
    def parents(self) -> Sequence[Self]:
        return self._dispatch_to_path("parents")

    @property
    def parts(self) -> Tuple[str, ...]:
        parts = self._dispatch_to_path("parts")
        if parts[0] == "/":
            parts = parts[1:]

        return (self.anchor, *parts)

    @property
    def stem(self) -> str:
        return self._dispatch_to_path("stem")

    @property
    def suffix(self) -> str:
        return self._dispatch_to_path("suffix")

    @property
    def suffixes(self) -> List[str]:
        return self._dispatch_to_path("suffixes")

    def with_name(self, name: str) -> Self:
        return self._dispatch_to_path("with_name", name)

    def with_suffix(self, suffix: str) -> Self:
        return self._dispatch_to_path("with_suffix", suffix)

    # ====================== DISPATCHED TO LOCAL CACHE FOR CONCRETE PATHS ======================
    # Items that can be executed on the cached file on the local filesystem
    def _dispatch_to_local_cache_path(self, func: str, *args, **kwargs) -> Any:
        self._refresh_cache()

        path_version = self._local.__getattribute__(func)

        # Path functions should be called so the results are calculated
        if callable(path_version):
            path_version = path_version(*args, **kwargs)

        # Paths should always be resolved and then converted to the same client + class as this one
        if isinstance(path_version, (PosixPath, WindowsPath)):
            # always resolve since cloud paths must be absolute
            path_version = path_version.resolve()
            return self._new_cloudpath(path_version)

        # when pathlib returns a string, etc. we probably just want that thing
        else:
            return path_version

    def stat(self, follow_symlinks: bool = True) -> os.stat_result:
        """Note: for many clients, we may want to override so we don't incur
        network costs since many of these properties are available as
        API calls.
        """
        warn(
            f"stat not implemented as API call for {self.__class__} so file must be downloaded to "
            f"calculate stats; this may take a long time depending on filesize"
        )
        return self._dispatch_to_local_cache_path("stat", follow_symlinks=follow_symlinks)

    # ===========  public cloud methods, not in pathlib ===============
    def download_to(self, destination: Union[str, os.PathLike]) -> Path:
        destination = Path(destination)
        if self.is_file():
            if destination.is_dir():
                destination = destination / self.name
            return self.client._download_file(self, destination)
        else:
            destination.mkdir(exist_ok=True)
            for f in self.iterdir():
                rel = str(self)
                if not rel.endswith("/"):
                    rel = rel + "/"

                rel_dest = str(f)[len(rel) :]
                f.download_to(destination / rel_dest)

            return destination

    def rmtree(self) -> None:
        """Delete an entire directory tree."""
        if self.is_file():
            raise CloudPathNotADirectoryError(
                f"Path {self} is a file; call unlink instead of rmtree."
            )
        self.client._remove(self)

    def upload_from(
        self,
        source: Union[str, os.PathLike],
        force_overwrite_to_cloud: bool = False,
    ) -> Self:
        """Upload a file or directory to the cloud path."""
        source = Path(source)

        if source.is_dir():
            for p in source.iterdir():
                (self / p.name).upload_from(p, force_overwrite_to_cloud=force_overwrite_to_cloud)

            return self

        else:
            if self.exists() and self.is_dir():
                dst = self / source.name
            else:
                dst = self

            dst._upload_file_to_cloud(source, force_overwrite_to_cloud=force_overwrite_to_cloud)

            return dst

    @overload
    def copy(
        self,
        destination: Self,
        force_overwrite_to_cloud: bool = False,
    ) -> Self:
        ...

    @overload
    def copy(
        self,
        destination: Path,
        force_overwrite_to_cloud: bool = False,
    ) -> Path:
        ...

    @overload
    def copy(
        self,
        destination: str,
        force_overwrite_to_cloud: bool = False,
    ) -> Union[Path, "CloudPath"]:
        ...

    def copy(self, destination, force_overwrite_to_cloud=False):
        """Copy self to destination folder of file, if self is a file."""
        if not self.exists() or not self.is_file():
            raise ValueError(
                f"Path {self} should be a file. To copy a directory tree use the method copytree."
            )

        # handle string version of cloud paths + local paths
        if isinstance(destination, (str, os.PathLike)):
            destination = anypath.to_anypath(destination)

        if not isinstance(destination, CloudPath):
            return self.download_to(destination)

        # if same client, use cloud-native _move_file on client to avoid downloading
        if self.client is destination.client:
            if destination.exists() and destination.is_dir():
                destination = destination / self.name

            if (
                not force_overwrite_to_cloud
                and destination.exists()
                and destination.stat().st_mtime >= self.stat().st_mtime
            ):
                raise OverwriteNewerCloudError(
                    f"File ({destination}) is newer than ({self}). "
                    f"To overwrite "
                    f"pass `force_overwrite_to_cloud=True`."
                )

            return self.client._move_file(self, destination, remove_src=False)

        else:
            if not destination.exists() or destination.is_file():
                return destination.upload_from(
                    self.fspath, force_overwrite_to_cloud=force_overwrite_to_cloud
                )
            else:
                return (destination / self.name).upload_from(
                    self.fspath, force_overwrite_to_cloud=force_overwrite_to_cloud
                )

    @overload
    def copytree(
        self,
        destination: Self,
        force_overwrite_to_cloud: bool = False,
        ignore: Optional[Callable[[str, Iterable[str]], Container[str]]] = None,
    ) -> Self:
        ...

    @overload
    def copytree(
        self,
        destination: Path,
        force_overwrite_to_cloud: bool = False,
        ignore: Optional[Callable[[str, Iterable[str]], Container[str]]] = None,
    ) -> Path:
        ...

    @overload
    def copytree(
        self,
        destination: str,
        force_overwrite_to_cloud: bool = False,
        ignore: Optional[Callable[[str, Iterable[str]], Container[str]]] = None,
    ) -> Union[Path, "CloudPath"]:
        ...

    def copytree(self, destination, force_overwrite_to_cloud=False, ignore=None):
        """Copy self to a directory, if self is a directory."""
        if not self.is_dir():
            raise CloudPathNotADirectoryError(
                f"Origin path {self} must be a directory. To copy a single file use the method copy."
            )

        # handle string version of cloud paths + local paths
        if isinstance(destination, (str, os.PathLike)):
            destination = anypath.to_anypath(destination)

        if destination.exists() and destination.is_file():
            raise CloudPathFileExistsError(
                f"Destination path {destination} of copytree must be a directory."
            )

        contents = list(self.iterdir())

        if ignore is not None:
            ignored_names = ignore(self._no_prefix_no_drive, [x.name for x in contents])
        else:
            ignored_names = set()

        destination.mkdir(parents=True, exist_ok=True)

        for subpath in contents:
            if subpath.name in ignored_names:
                continue
            if subpath.is_file():
                subpath.copy(
                    destination / subpath.name, force_overwrite_to_cloud=force_overwrite_to_cloud
                )
            elif subpath.is_dir():
                subpath.copytree(
                    destination / subpath.name,
                    force_overwrite_to_cloud=force_overwrite_to_cloud,
                    ignore=ignore,
                )

        return destination

    def clear_cache(self):
        """Removes cache if it exists"""
        if self._local.exists():
            if self._local.is_file():
                self._local.unlink()
            else:
                shutil.rmtree(self._local)

    # ===========  private cloud methods ===============
    @property
    def _local(self) -> Path:
        """Cached local version of the file."""
        return self.client._local_cache_dir / self._no_prefix

    def _new_cloudpath(self, path: Union[str, os.PathLike]) -> Self:
        """Use the scheme, client, cache dir of this cloudpath to instantiate
        a new cloudpath of the same type with the path passed.

        Used to make results of iterdir and joins have a unified client + cache.
        """
        path = str(path)

        # strip initial "/" if path has one
        if path.startswith("/"):
            path = path[1:]

        # add prefix/anchor if it is not already
        if not path.startswith(self.cloud_prefix):
            path = f"{self.cloud_prefix}{path}"

        return self.client.CloudPath(path)

    def _refresh_cache(self, force_overwrite_from_cloud: bool = False) -> None:
        try:
            stats = self.stat()
        except NoStatError:
            # nothing to cache if the file does not exist; happens when creating
            # new files that will be uploaded
            return

        # if not exist or cloud newer
        if (
            not self._local.exists()
            or (self._local.stat().st_mtime < stats.st_mtime)
            or force_overwrite_from_cloud
        ):
            # ensure there is a home for the file
            self._local.parent.mkdir(parents=True, exist_ok=True)
            self.download_to(self._local)

            # force cache time to match cloud times
            os.utime(self._local, times=(stats.st_mtime, stats.st_mtime))

        if self._dirty:
            raise OverwriteDirtyFileError(
                f"Local file ({self._local}) for cloud path ({self}) has been changed by your code, but "
                f"is being requested for download from cloud. Either (1) push your changes to the cloud, "
                f"(2) remove the local file, or (3) pass `force_overwrite_from_cloud=True` to "
                f"overwrite."
            )

        # if local newer but not dirty, it was updated
        # by a separate process; do not overwrite unless forced to
        if self._local.stat().st_mtime > stats.st_mtime:
            raise OverwriteNewerLocalError(
                f"Local file ({self._local}) for cloud path ({self}) is newer on disk, but "
                f"is being requested for download from cloud. Either (1) push your changes to the cloud, "
                f"(2) remove the local file, or (3) pass `force_overwrite_from_cloud=True` to "
                f"overwrite."
            )

    def _upload_local_to_cloud(
        self,
        force_overwrite_to_cloud: bool = False,
    ) -> Self:
        """Uploads cache file at self._local to the cloud"""
        # We should never try to be syncing entire directories; we should only
        # cache and upload individual files.
        if self._local.is_dir():
            raise ValueError("Only individual files can be uploaded to the cloud")

        uploaded = self._upload_file_to_cloud(
            self._local, force_overwrite_to_cloud=force_overwrite_to_cloud
        )

        # force cache time to match cloud times
        stats = self.stat()
        os.utime(self._local, times=(stats.st_mtime, stats.st_mtime))

        # reset dirty and handle now that this is uploaded
        self._dirty = False
        self._handle = None

        return uploaded

    def _upload_file_to_cloud(
        self,
        local_path: Path,
        force_overwrite_to_cloud: bool = False,
    ) -> Self:
        """Uploads file at `local_path` to the cloud if there is not a newer file
        already there.
        """
        try:
            stats = self.stat()
        except NoStatError:
            stats = None

        # if cloud does not exist or local is newer or we are overwriting, do the upload
        if (
            not stats  # cloud does not exist
            or (local_path.stat().st_mtime > stats.st_mtime)
            or force_overwrite_to_cloud
        ):
            self.client._upload_file(
                local_path,
                self,
            )

            return self

        # cloud is newer and we are not overwriting
        raise OverwriteNewerCloudError(
            f"Local file ({self._local}) for cloud path ({self}) is newer in the cloud disk, but "
            f"is being requested to be uploaded to the cloud. Either (1) redownload changes from the cloud or "
            f"(2) pass `force_overwrite_to_cloud=True` to "
            f"overwrite."
        )

    # ===========  pydantic integration special methods ===============
    @classmethod
    def __get_pydantic_core_schema__(cls, _source_type: Any, _handler):
        """Pydantic special method. See
        https://docs.pydantic.dev/2.0/usage/types/custom/"""
        try:
            from pydantic_core import core_schema

            return core_schema.no_info_after_validator_function(
                cls.validate,
                core_schema.any_schema(),
            )
        except ImportError:
            return None

    @classmethod
    def validate(cls, v: str) -> Self:
        """Used as a Pydantic validator. See
        https://docs.pydantic.dev/2.0/usage/types/custom/"""
        return cls(v)

    @classmethod
    def __get_validators__(cls) -> Generator[Callable[[Any], Self], None, None]:
        """Pydantic special method. See
        https://pydantic-docs.helpmanual.io/usage/types/#custom-data-types"""
        yield cls._validate

    @classmethod
    def _validate(cls, value: Any) -> Self:
        """Used as a Pydantic validator. See
        https://pydantic-docs.helpmanual.io/usage/types/#custom-data-types"""
        return cls(value)


# The function resolve is not available on Pure paths because it removes relative
# paths and symlinks. We _just_ want the relative path resolution for
# cloud paths, so the other logic is removed.  Also, we can assume that
# cloud paths are absolute.
#
# Based on resolve from pathlib:
# https://github.com/python/cpython/blob/3.8/Lib/pathlib.py#L316-L359
def _resolve(path: PurePosixPath) -> str:
    sep = "/"

    # rebuild path from parts
    newpath = ""
    for name in str(path).split(sep):
        if not name or name == ".":
            # current dir, nothing to add
            continue
        if name == "..":
            # parent dir, drop right-most part
            newpath, _, _ = newpath.rpartition(sep)
            continue
        newpath = newpath + sep + name

    return newpath or sep


# These objects are used to wrap CloudPaths in a context where we can use
# the python pathlib implementations for `glob` and `rglob`, which depend
# on the Selector created by the `_make_selector` method being passed
# an object like the below when `select_from` is called. We implement these methods
# in a simple wrapper to use the same glob recursion and pattern logic without
# rolling our own.
#
# Designed to be compatible when used by these selector implementations from pathlib:
# https://github.com/python/cpython/blob/3.10/Lib/pathlib.py#L385-L500
class _CloudPathSelectableAccessor:
    def __init__(self, scandir_func: Callable) -> None:
        self.scandir = scandir_func


class _CloudPathSelectable:
    def __init__(
        self,
        name: str,
        parents: List[str],
        children: Any,  # Nested dictionaries as tree
        exists: bool = True,
    ) -> None:
        self._name = name
        self._all_children = children
        self._parents = parents
        self._exists = exists

        self._accessor = _CloudPathSelectableAccessor(self.scandir)

    def __repr__(self) -> str:
        return "/".join(self._parents + [self.name])

    def is_dir(self, follow_symlinks: bool = False) -> bool:
        return self._all_children is not None

    def exists(self) -> bool:
        return self._exists

    def is_symlink(self) -> bool:
        return False

    @property
    def name(self) -> str:
        return self._name

    def _make_child_relpath(self, part):
        # pathlib internals shortcut; makes a relative path, even if it doesn't actually exist
        return _CloudPathSelectable(
            part,
            self._parents + [self.name],
            self._all_children.get(part, None),
            exists=part in self._all_children,
        )

    @staticmethod
    @contextmanager
    def scandir(
        root: "_CloudPathSelectable",
    ) -> Generator[Generator["_CloudPathSelectable", None, None], None, None]:
        yield (
            _CloudPathSelectable(child, root._parents + [root._name], grand_children)
            for child, grand_children in root._all_children.items()
        )

    _scandir = scandir  # Py 3.11 compatibility<|MERGE_RESOLUTION|>--- conflicted
+++ resolved
@@ -474,41 +474,13 @@
 
     def open(
         self,
-<<<<<<< HEAD
-        mode: str = "r",
-        buffering: int = -1,
-        encoding: Optional[str] = None,
-        errors: Optional[str] = None,
-        newline: Optional[str] = None,
-        force_overwrite_from_cloud: bool = False,  # extra kwarg not in pathlib
-        force_overwrite_to_cloud: bool = False,  # extra kwarg not in pathlib
-    ) -> IO[Any]:
-        # if trying to call open on a directory that exists
-        if self.exists() and not self.is_file():
-            raise CloudPathIsADirectoryError(
-                f"Cannot open directory, only files. Tried to open ({self})"
-            )
-
-        if mode == "x" and self.exists():
-            raise CloudPathFileExistsError(f"Cannot open existing file ({self}) for creation.")
-
-        # TODO: consider streaming from client rather than DLing entire file to cache
-        self._refresh_cache(force_overwrite_from_cloud=force_overwrite_from_cloud)
-
-        # create any directories that may be needed if the file is new
-        if not self._local.exists():
-            self._local.parent.mkdir(parents=True, exist_ok=True)
-            original_mtime = 0.0
-        else:
-            original_mtime = self._local.stat().st_mtime
-
-        buffer = self._local.open(
-=======
-            mode="r",
-            buffering=-1,
-            encoding=None,
-            errors=None,
-            newline=None,
+            mode: str = "r",
+            buffering: int = -1,
+            encoding: Optional[str] = None,
+            errors: Optional[str] = None,
+            newline: Optional[str] = None,
+            force_overwrite_from_cloud: bool = False,  # extra kwarg not in pathlib
+            force_overwrite_to_cloud: bool = False,  # extra kwarg not in pathlib
             closefd=True,
             opener=None,
             ignore_ext=False,
@@ -522,7 +494,6 @@
             """
         kwargs = dict(
             uri=self.as_uri(),
->>>>>>> 608fd355
             mode=mode,
             buffering=buffering,
             encoding=encoding,
