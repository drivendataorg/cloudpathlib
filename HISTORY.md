--- conflicted
+++ resolved
@@ -15,11 +15,8 @@
     - Changed `LocalClient` so that client instances using the default storage access the default local storage directory through the `get_default_storage_dir` rather than having an explicit reference to the path set at instantiation. This means that calling `get_default_storage_dir` will reset the local storage for all clients using the default local storage, whether the client has already been instantiated or is instantiated after resetting. This fixes unintuitive behavior where `reset_local_storage` did not reset local storage when using the default client. (Issue [#414](https://github.com/drivendataorg/cloudpathlib/issues/414))
     - Added a new `local_storage_dir` property to `LocalClient`. This will return the current local storage directory used by that client instance.
     by reference through the `get_default_ rather than with an explicit.
-<<<<<<< HEAD
 - Refined the return type annotations for `CloudPath.open()` to match the behavior of `pathlib.Path.open()`. The method now returns specific types (`TextIOWrapper`, `FileIO`, `BufferedRandom`, `BufferedWriter`, `BufferedReader`, `BinaryIO`, `IO[Any]`) based on the provided `mode`, `buffering`, and `encoding` arguments. ([Issue #465](https://github.com/drivendataorg/cloudpathlib/issues/465), [PR #464](https://github.com/drivendataorg/cloudpathlib/pull/464))
-=======
 - Added Azure Data Lake Storage Gen2 support (Issue [#161](https://github.com/drivendataorg/cloudpathlib/issues/161), PR [#450](https://github.com/drivendataorg/cloudpathlib/pull/450)), thanks to [@M0dEx](https://github.com/M0dEx) for PR [#447](https://github.com/drivendataorg/cloudpathlib/pull/447) and PR [#449](https://github.com/drivendataorg/cloudpathlib/pull/449)
->>>>>>> 5656879a
 
 ## v0.18.1 (2024-02-26)
 
