--- conflicted
+++ resolved
@@ -3,11 +3,8 @@
 ## Unreleased
 
 - Fixed `CloudPath(...) / other` to correctly attempt to fall back on `other`'s `__rtruediv__` implementation, in order to support classes that explicitly support the `/` with a `CloudPath` instance. Previously, this would always raise a `TypeError` if `other` were not a `str` or `PurePosixPath`. (PR [#479](https://github.com/drivendataorg/cloudpathlib/pull/479))
-<<<<<<< HEAD
 - Add `md5` property to `GSPath`, updated LocalGSPath to include `md5` property, updated mock_gs.MockBlob to include `md5_hash` property.
-=======
 - Fixed an uncaught exception on Azure Gen2 storage accounts with HNS enabled when used with `DefaultAzureCredential`. (Issue [#486](https://github.com/drivendataorg/cloudpathlib/issues/486))
->>>>>>> 0c8d0c44
 
 ## v0.20.0 (2024-10-18)
 
